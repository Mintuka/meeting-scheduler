--- conflicted
+++ resolved
@@ -1,10 +1,5 @@
-<<<<<<< HEAD
 import { Meeting, MeetingFormData, AvailabilitySuggestion, Poll, Room, RoomAvailability } from '../types';
 import { buildDateTimeInTimeZone, getBrowserTimeZone } from '../utils/timezone';
-=======
-import { Meeting, Participant, TimeSlot, MeetingFormData, Event, EventFormData, Poll, PollCreate } from '../types';
-import { authService } from './AuthService';
->>>>>>> 7b3f6dd7
 
 declare global {
   namespace NodeJS {
@@ -25,26 +20,12 @@
 
   private static async makeRequest<T>(endpoint: string, options: RequestInit = {}): Promise<T> {
     const url = `${API_BASE_URL}${endpoint}`;
-<<<<<<< HEAD
     const headers = new Headers(options.headers || {});
     if (!headers.has('Content-Type')) {
       headers.set('Content-Type', 'application/json');
     }
     if (this.authToken) {
       headers.set('Authorization', `Bearer ${this.authToken}`);
-=======
-    
-    // Get auth token
-    const token = authService.getToken();
-    
-    const defaultHeaders: Record<string, string> = {
-      'Content-Type': 'application/json',
-    };
-    
-    // Add Authorization header if token exists
-    if (token) {
-      defaultHeaders['Authorization'] = `Bearer ${token}`;
->>>>>>> 7b3f6dd7
     }
 
     const response = await fetch(url, {
