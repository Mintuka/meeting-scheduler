<<<<<<< HEAD
import React, { useState, useEffect, useMemo } from 'react';
import { Calendar, Plus, LogOut } from 'lucide-react';
import { Meeting, Poll } from '../types';
import { MeetingForm } from './MeetingForm';
import { MeetingDetails } from './MeetingDetails';
=======
import React, { useState, useEffect } from 'react';
import { Calendar, Plus, Users, Clock, LogIn } from 'lucide-react';
import { Meeting, Event } from '../types';
import { MeetingForm } from './MeetingForm';
import { MeetingList } from './MeetingList';
import { EventForm } from './EventForm';
import { EventList } from './EventList';
>>>>>>> 7b3f6dd7
import { Modal } from './Modal';
import { EditMeetingForm } from './EditMeetingForm';
import { EditEventForm } from './EditEventForm';
import { UserProfileDropdown } from './UserProfileDropdown';
import { AISchedulerService } from '../services/AISchedulerService';
import { notificationService } from '../services/NotificationService';
<<<<<<< HEAD
import { useAuth } from '../context/AuthContext';
import { CalendarView } from './CalendarView';
=======
import { authService, User as AuthUser } from '../services/AuthService';

type TabType = 'meetings' | 'events';
>>>>>>> 7b3f6dd7

export const Dashboard: React.FC = () => {
  const { user, isLoading: authLoading, loginWithGoogle, logout } = useAuth();
  const [meetings, setMeetings] = useState<Meeting[]>([]);
<<<<<<< HEAD
  const [pollSummaries, setPollSummaries] = useState<Record<string, Poll | null>>({});
=======
  const [events, setEvents] = useState<Event[]>([]);
>>>>>>> 7b3f6dd7
  const [showForm, setShowForm] = useState(false);
  const [showEventForm, setShowEventForm] = useState(false);
  const [editMeeting, setEditMeeting] = useState<Meeting | null>(null);
<<<<<<< HEAD
  const [viewMeeting, setViewMeeting] = useState<Meeting | null>(null);
  const [isLoading, setIsLoading] = useState(true);
  const [error, setError] = useState<string | null>(null);
  const [currentTime, setCurrentTime] = useState(() => new Date());
  const [calendarEvents, setCalendarEvents] = useState<any[]>([]);

  useEffect(() => {
    if (user) {
      loadMeetings();
      loadCalendar();
    } else {
      setMeetings([]);
      setCalendarEvents([]);
      setIsLoading(false);
    }
    // eslint-disable-next-line react-hooks/exhaustive-deps
  }, [user]);
=======
  const [editEvent, setEditEvent] = useState<Event | null>(null);
  const [isLoading, setIsLoading] = useState(false); // Start as false, only true when loading data for authenticated user
  const [error, setError] = useState<string | null>(null);
  const [currentTime, setCurrentTime] = useState(() => new Date());
  const [activeTab, setActiveTab] = useState<TabType>('meetings');
  const [user, setUser] = useState<AuthUser | null>(null);
  const [isAuthLoading, setIsAuthLoading] = useState(true); // Only true during initial auth check

  useEffect(() => {
    // Check for OAuth callback token in URL
    const urlParams = new URLSearchParams(window.location.search);
    const token = urlParams.get('token');
    const email = urlParams.get('email');
    const name = urlParams.get('name');
    const authError = urlParams.get('error');

    if (token && email && name) {
      // Store token and user from OAuth callback
      const picture = urlParams.get('picture') || undefined;
      authService.setToken(token);
      authService.setUser({ email, name, picture });
      setUser({ email, name, picture });
      // Clean up URL
      window.history.replaceState({}, document.title, window.location.pathname);
      notificationService.success('Login Successful', 'You have been successfully logged in.');
    } else if (authError) {
      const message = urlParams.get('message') || 'Authentication failed';
      notificationService.error('Authentication Error', message);
      // Clean up URL
      window.history.replaceState({}, document.title, window.location.pathname);
    } else if (urlParams.get('calendar_connected') === 'true') {
      notificationService.success('Calendar Connected', 'Google Calendar has been successfully connected.');
      // Clean up URL
      window.history.replaceState({}, document.title, window.location.pathname);
    } else if (urlParams.get('error') === 'calendar_connect') {
      const message = urlParams.get('message') || 'Failed to connect Google Calendar';
      notificationService.error('Calendar Connection Error', message);
      // Clean up URL
      window.history.replaceState({}, document.title, window.location.pathname);
    }

    // Check if user is already authenticated
    checkAuth();
  }, []);
>>>>>>> 7b3f6dd7

  // Load meetings and events when user changes
  useEffect(() => {
    if (user) {
      // User is authenticated, fetch data
      loadMeetings();
      loadEvents();
    } else {
      // User is not authenticated, clear data immediately
      setMeetings([]);
      setEvents([]);
      setIsLoading(false); // Make sure loading is false when not authenticated
    }
  }, [user]);

  const checkAuth = async () => {
    try {
      setIsAuthLoading(true);
      const currentUser = authService.getUser();
      const token = authService.getToken();
      
      if (currentUser && token) {
        // Verify token is still valid by fetching user info
        try {
          const userInfo = await authService.getCurrentUser();
          if (userInfo) {
            setUser(userInfo);
          } else {
            // Token invalid, clear auth
            authService.clearAuth();
            setUser(null);
            setMeetings([]);
            setEvents([]);
          }
        } catch (error) {
          // Token validation failed, clear auth
          console.error('Token validation failed:', error);
          authService.clearAuth();
          setUser(null);
          setMeetings([]);
          setEvents([]);
        }
      } else {
        // No user or token, ensure clean state
        setUser(null);
        setMeetings([]);
        setEvents([]);
      }
    } catch (error) {
      console.error('Auth check failed:', error);
      authService.clearAuth();
      setUser(null);
      setMeetings([]);
      setEvents([]);
    } finally {
      setIsAuthLoading(false);
      setIsLoading(false); // Ensure loading is false after auth check
    }
  };

  const handleSignIn = async () => {
    try {
      await authService.signInWithGoogle();
    } catch (error) {
      console.error('Sign in failed:', error);
      notificationService.error('Sign In Error', 'Failed to initiate Google sign in. Please try again.');
    }
  };

  const handleLogout = () => {
    setUser(null);
    notificationService.info('Logged Out', 'You have been successfully logged out.');
  };

  useEffect(() => {
    const interval = setInterval(() => {
      setCurrentTime(new Date());
    }, 30_000);
    return () => clearInterval(interval);
  }, []);

  useEffect(() => {
    const pollIds = Array.from(
      new Set(
        meetings
          .map((meeting) => meeting.metadata?.poll_id)
          .filter((id): id is string => Boolean(id))
      )
    );
    const missing = pollIds.filter((id) => pollSummaries[id] === undefined);
    if (missing.length === 0) {
      return;
    }
    missing.forEach(async (pollId) => {
      try {
        const poll = await AISchedulerService.getPoll(pollId);
        setPollSummaries((prev) => ({ ...prev, [pollId]: poll }));
      } catch (error) {
        console.error('Error loading poll details:', error);
        setPollSummaries((prev) => ({ ...prev, [pollId]: null }));
      }
    });
  }, [meetings, pollSummaries]);

  const loadMeetings = async () => {
    // Only load meetings if user is authenticated
    if (!user) {
      setMeetings([]);
      setIsLoading(false);
      return;
    }
    
    try {
      setIsLoading(true);
      setError(null);
<<<<<<< HEAD
      if (!user) {
        setMeetings([]);
        return;
      }
=======
      
>>>>>>> 7b3f6dd7
      const fetchedMeetings = await AISchedulerService.getMeetings();
      setMeetings(fetchedMeetings || []);
    } catch (err: any) {
      console.error('Error loading meetings:', err);
      const errorMessage = err.message || 'Failed to load meetings. Please try again.';
      
      // Don't show error if user is not authenticated or if it's a 401
      if (errorMessage.includes('401') || errorMessage.includes('Not authenticated')) {
        setMeetings([]);
        setIsLoading(false);
        return;
      }
      
      setError(errorMessage);
      notificationService.error('Load Error', errorMessage);
      setMeetings([]);
    } finally {
      setIsLoading(false);
    }
  };

<<<<<<< HEAD
  const loadCalendar = async () => {
    if (!user) return;
    try {
      const now = new Date();
      const upcoming = new Date(now.getTime() + 7 * 24 * 60 * 60 * 1000);
      const events = await AISchedulerService.getCalendarEvents(now, upcoming);
      setCalendarEvents(events?.map(event => ({ ...event, source: 'calendar' })) || []);
    } catch (error) {
      console.error('Error loading calendar events:', error);
    }
  };

  const handleMeetingCreated = (
    meeting: Meeting,
    meta: { isPollOnly: boolean; participantCount: number; createdPoll?: Poll | null }
  ) => {
=======
  const loadEvents = async () => {
    // Only load events if user is authenticated
    if (!user) {
      setEvents([]);
      return;
    }
    
    try {
      setError(null);
      
      const fetchedEvents = await AISchedulerService.getEvents();
      setEvents(fetchedEvents || []);
    } catch (err: any) {
      console.error('Error loading events:', err);
      const errorMessage = err.message || 'Failed to load events. Please try again.';
      
      // Don't show error if user is not authenticated or if it's a 401
      if (errorMessage.includes('401') || errorMessage.includes('Not authenticated')) {
        setEvents([]);
        return;
      }
      
      setError(errorMessage);
      notificationService.error('Load Error', errorMessage);
      setEvents([]);
    }
  };

  const handleMeetingCreated = (meeting: Meeting) => {
>>>>>>> 7b3f6dd7
    setMeetings(prev => [meeting, ...prev]);
    setShowForm(false);
    const { isPollOnly, participantCount, createdPoll } = meta;
    const shouldShowSummary = !(isPollOnly && !createdPoll);
    if (shouldShowSummary) {
      let summaryTitle: string;
      let summaryMessage: string;
      if (isPollOnly) {
        summaryTitle = 'Poll invitations sent';
        summaryMessage = `Participants will vote on the proposed options for “${meeting.title}”.`;
      } else if (createdPoll) {
        summaryTitle = 'Meeting scheduled + poll sent';
        summaryMessage = `Invitations and poll links were sent to ${participantCount} participants for “${meeting.title}”.`;
      } else {
        summaryTitle = 'Meeting scheduled';
        summaryMessage = `Invitations were sent to ${participantCount} participants for “${meeting.title}”.`;
      }
      notificationService.success(summaryTitle, summaryMessage);
    }
    loadCalendar();
  };

  const handleMeetingUpdated = (updatedMeeting: Meeting, message: string = 'Meeting details have been updated') => {
    setMeetings(prev => prev.map(m => m.id === updatedMeeting.id ? updatedMeeting : m));
    setCurrentTime(new Date());
    notificationService.meetingUpdated(updatedMeeting, message);
    loadCalendar();
    if (updatedMeeting.metadata?.poll_id) {
      setPollSummaries(prev => {
        const next = { ...prev };
        delete next[updatedMeeting.metadata!.poll_id as string];
        return next;
      });
    }
  };

  const handleMeetingDeleted = async (meeting: Meeting) => {
    try {
      await AISchedulerService.deleteMeeting(meeting.id);
      setMeetings(prev => prev.filter(m => m.id !== meeting.id));
      const pollId = meeting.metadata?.poll_id;
      if (pollId) {
        setPollSummaries(prev => {
          const next = { ...prev };
          delete next[pollId];
          return next;
        });
      }
      if (viewMeeting?.id === meeting.id) {
        setViewMeeting(null);
      }
      if (editMeeting?.id === meeting.id) {
        setEditMeeting(null);
      }
      const googleEventId = meeting.metadata?.google_event_id;
      if (googleEventId) {
        setCalendarEvents(prev =>
          prev.filter(event => {
            const eventId = event.id || event.eventId;
            return eventId !== googleEventId;
          })
        );
      }
      notificationService.meetingDeleted(meeting.title);
      loadCalendar();
    } catch (error) {
      console.error('Error deleting meeting:', error);
      const errorMessage = 'Failed to delete meeting. Please try again.';
      notificationService.error('Delete Error', errorMessage);
    }
  };

<<<<<<< HEAD
  const meetingGoogleEventIds = useMemo(
    () =>
      meetings
        .map((meeting) => meeting.metadata?.google_event_id)
        .filter((id): id is string => Boolean(id)),
    [meetings]
  );

  const filteredCalendarEvents = useMemo(() => {
    if (meetingGoogleEventIds.length === 0) {
      return calendarEvents;
    }
    const idSet = new Set(meetingGoogleEventIds);
    return calendarEvents.filter((event) => {
      const eventId: string | undefined = event.id || event.eventId;
      if (!eventId) return true;
      return !idSet.has(eventId);
    });
  }, [calendarEvents, meetingGoogleEventIds]);

  if (authLoading || (isLoading && user)) {
=======
  const handleEventCreated = (event: Event) => {
    setEvents(prev => [event, ...prev]);
    setShowEventForm(false);
    notificationService.success('Event Created', `Event "${event.title}" has been created successfully.`);
  };

  const handleEventUpdated = (updatedEvent: Event, message: string = 'Event details have been updated') => {
    setEvents(prev => prev.map(e => e.id === updatedEvent.id ? updatedEvent : e));
    setCurrentTime(new Date());
    notificationService.success('Event Updated', message);
  };

  const handleEventDeleted = async (eventId: string) => {
    try {
      const eventToDelete = events.find(e => e.id === eventId);
      await AISchedulerService.deleteEvent(eventId);
      setEvents(prev => prev.filter(e => e.id !== eventId));
      if (eventToDelete) {
        notificationService.info('Event Deleted', `Event "${eventToDelete.title}" has been deleted`);
      }
    } catch (error) {
      console.error('Error deleting event:', error);
      const errorMessage = 'Failed to delete event. Please try again.';
      notificationService.error('Delete Error', errorMessage);
    }
  };

  const totalParticipants = meetings.reduce((total, meeting) => total + meeting.participants.length, 0);
  const upcomingMeetings = meetings.filter(m => m.startTime > currentTime).length;
  const runningMeetings = meetings.filter((m: Meeting) => m.startTime <= currentTime && m.endTime > currentTime).length;
  const upcomingEvents = events.filter(e => e.startTime > currentTime).length;
  const runningEvents = events.filter((e: Event) => e.startTime <= currentTime && e.endTime > currentTime).length;
  const totalEvents = events.length;
  const completedEvents = events.filter(e => e.endTime <= currentTime).length;

  // Only show loading spinner if auth is loading OR if user is authenticated and data is loading
  // Don't show loading if user is not authenticated (should show zeros immediately)
  if (isAuthLoading || (user && isLoading)) {
>>>>>>> 7b3f6dd7
    return (
      <div className="min-h-screen bg-gray-50 flex items-center justify-center">
        <div className="text-center">
          <div className="animate-spin rounded-full h-12 w-12 border-b-2 border-blue-600 mx-auto mb-4"></div>
          <p className="text-gray-600">{isAuthLoading ? 'Checking authentication...' : 'Loading data...'}</p>
        </div>
      </div>
    );
  }

  if (!user) {
    return (
      <div className="min-h-screen bg-gray-50 flex flex-col items-center justify-center text-center px-4">
        <Calendar className="h-12 w-12 text-blue-600 mb-4" />
        <h1 className="text-3xl font-bold text-gray-900 mb-2">Welcome to Meeting Scheduler</h1>
        <p className="text-gray-600 mb-6 max-w-xl">
          Connect your Google account to view your calendar, coordinate with teammates, and create polls when schedules conflict.
        </p>
        <button
          onClick={loginWithGoogle}
          className="px-6 py-3 bg-blue-600 text-white rounded-md hover:bg-blue-700"
        >
          Sign in with Google
        </button>
      </div>
    );
  }

  const containerClasses = "w-full max-w-[1600px] mx-auto px-4 sm:px-6 lg:px-10 xl:px-16";

  return (
    <div className="min-h-screen bg-gray-50">
      {/* Header */}
      <header className="bg-white shadow-sm border-b border-gray-200">
        <div className={containerClasses}>
          <div className="flex justify-between items-center py-6">
            <div className="flex items-center">
              <Calendar className="h-8 w-8 text-blue-600 mr-3" />
              <h1 className="text-2xl font-bold text-gray-900">Meeting Scheduler</h1>
            </div>
            <div className="flex items-center space-x-4">
<<<<<<< HEAD
              {user && (
                <div className="hidden sm:flex items-center space-x-2 pr-4 border-r border-gray-200">
                  {user.picture ? (
                    <img src={user.picture} alt={user.name} className="h-8 w-8 rounded-full object-cover" />
                  ) : (
                    <div className="h-8 w-8 rounded-full bg-blue-100 text-blue-700 flex items-center justify-center text-sm font-semibold">
                      {user.name?.charAt(0) || user.email?.charAt(0)}
                    </div>
                  )}
                  <div className="text-left">
                    <p className="text-sm font-medium text-gray-900">{user.name}</p>
                    <p className="text-xs text-gray-500">{user.email}</p>
                  </div>
                </div>
              )}
              <button
                onClick={logout}
                className="flex items-center px-3 py-2 text-gray-600 hover:text-gray-800 focus:outline-none focus:ring-2 focus:ring-blue-500 rounded-md"
              >
                <LogOut className="h-5 w-5 mr-2" />
                Sign out
              </button>
              <button
                onClick={() => setShowForm(!showForm)}
                className="flex items-center px-4 py-2 bg-blue-600 text-white rounded-md hover:bg-blue-700 focus:outline-none focus:ring-2 focus:ring-blue-500"
              >
                <Plus className="h-5 w-5 mr-2" />
                New Meeting
              </button>
=======
              {!isAuthLoading && (
                <>
                  {user ? (
                    <>
                      <button
                        onClick={() => AISchedulerService.connectGoogle()}
                        className="flex items-center px-3 py-2 text-green-700 bg-green-100 hover:bg-green-200 rounded-md focus:outline-none focus:ring-2 focus:ring-green-500"
                      >
                        Connect Google Calendar
                      </button>
                      <button
                        onClick={() => {
                          loadMeetings();
                          loadEvents();
                        }}
                        className="flex items-center px-3 py-2 text-gray-600 hover:text-gray-800 focus:outline-none focus:ring-2 focus:ring-blue-500 rounded-md"
                      >
                        <Clock className="h-5 w-5 mr-2" />
                        Refresh
                      </button>
                      {activeTab === 'events' ? (
                        <button
                          onClick={() => setShowEventForm(true)}
                          className="flex items-center px-4 py-2 bg-purple-600 text-white rounded-md hover:bg-purple-700 focus:outline-none focus:ring-2 focus:ring-purple-500"
                        >
                          <Plus className="h-5 w-5 mr-2" />
                          New Event
                        </button>
                      ) : (
                        <button
                          onClick={() => setShowForm(!showForm)}
                          className="flex items-center px-4 py-2 bg-blue-600 text-white rounded-md hover:bg-blue-700 focus:outline-none focus:ring-2 focus:ring-blue-500"
                        >
                          <Plus className="h-5 w-5 mr-2" />
                          New Meeting
                        </button>
                      )}
                      <UserProfileDropdown user={user} onLogout={handleLogout} />
                    </>
                  ) : (
                    <button
                      onClick={handleSignIn}
                      className="flex items-center px-4 py-2 bg-blue-600 text-white rounded-md hover:bg-blue-700 focus:outline-none focus:ring-2 focus:ring-blue-500"
                    >
                      <LogIn className="h-5 w-5 mr-2" />
                      Sign In
                    </button>
                  )}
                </>
              )}
>>>>>>> 7b3f6dd7
            </div>
          </div>
        </div>
      </header>

      {/* Error Message */}
      {error && (
        <div className={`${containerClasses} py-4`}>
          <div className="bg-red-50 border border-red-200 rounded-md p-4">
            <div className="flex">
              <div className="flex-shrink-0">
                <svg className="h-5 w-5 text-red-400" viewBox="0 0 20 20" fill="currentColor">
                  <path fillRule="evenodd" d="M10 18a8 8 0 100-16 8 8 0 000 16zM8.707 7.293a1 1 0 00-1.414 1.414L8.586 10l-1.293 1.293a1 1 0 101.414 1.414L10 11.414l1.293 1.293a1 1 0 001.414-1.414L11.414 10l1.293-1.293a1 1 0 00-1.414-1.414L10 8.586 8.707 7.293z" clipRule="evenodd" />
                </svg>
              </div>
              <div className="ml-3">
                <p className="text-sm text-red-700">{error}</p>
              </div>
            </div>
          </div>
        </div>
      )}

<<<<<<< HEAD
      {/* Main Content */}
      <div className={`${containerClasses} py-6`}>
        <div className="min-h-[calc(100vh-200px)] lg:min-h-[calc(100vh-140px)] lg:h-[calc(100vh-140px)]">
          <CalendarView
            className="h-full"
            events={[
              ...meetings.map((meeting) => ({
                id: `meeting-${meeting.id}`,
                summary: meeting.title,
                start: { dateTime: meeting.startTime.toISOString() },
                end: { dateTime: meeting.endTime.toISOString() },
                location:
                  meeting.metadata?.location_type === 'onsite'
                    ? meeting.metadata?.room_location || meeting.metadata?.room_name
                    : meeting.metadata?.meeting_url,
                meeting,
                source: 'meeting',
              })),
              ...filteredCalendarEvents,
            ]}
            currentTime={currentTime}
            pollSummaries={pollSummaries}
            onEditMeeting={setEditMeeting}
            onDeleteMeeting={handleMeetingDeleted}
            onViewMeeting={setViewMeeting}
          />
=======
      {/* Stats - Always show, but will show zeros if not authenticated */}
      <div className="max-w-7xl mx-auto px-4 sm:px-6 lg:px-8 py-6">
        <div className={`grid grid-cols-1 gap-6 mb-8 ${activeTab === 'meetings' ? 'md:grid-cols-4' : 'md:grid-cols-4'}`}>
          {activeTab === 'meetings' ? (
            <>
              <div className="bg-white rounded-lg shadow p-6">
                <div className="flex items-center">
                  <Calendar className="h-8 w-8 text-blue-600 mr-3" />
                  <div>
                    <p className="text-sm font-medium text-gray-600">Total Meetings</p>
                    <p className="text-2xl font-bold text-gray-900">{meetings.length}</p>
                  </div>
                </div>
              </div>
              <div className="bg-white rounded-lg shadow p-6">
                <div className="flex items-center">
                  <Users className="h-8 w-8 text-green-600 mr-3" />
                  <div>
                    <p className="text-sm font-medium text-gray-600">Total Participants</p>
                    <p className="text-2xl font-bold text-gray-900">{totalParticipants}</p>
                  </div>
                </div>
              </div>
              <div className="bg-white rounded-lg shadow p-6">
                <div className="flex items-center">
                  <Clock className="h-8 w-8 text-yellow-600 mr-3" />
                  <div>
                    <p className="text-sm font-medium text-gray-600">Upcoming</p>
                    <p className="text-2xl font-bold text-gray-900">{upcomingMeetings}</p>
                  </div>
                </div>
              </div>
              <div className="bg-white rounded-lg shadow p-6">
                <div className="flex items-center">
                  <div className="h-8 w-8 bg-red-100 rounded-full flex items-center justify-center mr-3">
                    <div className="h-3 w-3 bg-red-500 rounded-full animate-pulse"></div>
                  </div>
                  <div>
                    <p className="text-sm font-medium text-gray-600">Running Now</p>
                    <p className="text-2xl font-bold text-gray-900">{runningMeetings}</p>
                  </div>
                </div>
              </div>
            </>
          ) : (
            <>
              <div className="bg-white rounded-lg shadow p-6">
                <div className="flex items-center">
                  <Calendar className="h-8 w-8 text-purple-600 mr-3" />
                  <div>
                    <p className="text-sm font-medium text-gray-600">Total Events</p>
                    <p className="text-2xl font-bold text-gray-900">{totalEvents}</p>
                  </div>
                </div>
              </div>
              <div className="bg-white rounded-lg shadow p-6">
                <div className="flex items-center">
                  <Clock className="h-8 w-8 text-yellow-600 mr-3" />
                  <div>
                    <p className="text-sm font-medium text-gray-600">Upcoming Events</p>
                    <p className="text-2xl font-bold text-gray-900">{upcomingEvents}</p>
                  </div>
                </div>
              </div>
              <div className="bg-white rounded-lg shadow p-6">
                <div className="flex items-center">
                  <div className="h-8 w-8 bg-purple-100 rounded-full flex items-center justify-center mr-3">
                    <div className="h-3 w-3 bg-purple-500 rounded-full animate-pulse"></div>
                  </div>
                  <div>
                    <p className="text-sm font-medium text-gray-600">Running Now</p>
                    <p className="text-2xl font-bold text-gray-900">{runningEvents}</p>
                  </div>
                </div>
              </div>
              <div className="bg-white rounded-lg shadow p-6">
                <div className="flex items-center">
                  <div className="h-8 w-8 bg-gray-100 rounded-full flex items-center justify-center mr-3">
                    <svg className="h-5 w-5 text-gray-600" fill="none" stroke="currentColor" viewBox="0 0 24 24">
                      <path strokeLinecap="round" strokeLinejoin="round" strokeWidth={2} d="M9 12l2 2 4-4m6 2a9 9 0 11-18 0 9 9 0 0118 0z" />
                    </svg>
                  </div>
                  <div>
                    <p className="text-sm font-medium text-gray-600">Completed</p>
                    <p className="text-2xl font-bold text-gray-900">{completedEvents}</p>
                  </div>
                </div>
              </div>
            </>
          )}
        </div>

        {/* Tabs */}
        <div className="bg-white rounded-lg shadow mb-6">
          <div className="border-b border-gray-200">
            <nav className="flex -mb-px" aria-label="Tabs">
              <button
                onClick={() => setActiveTab('meetings')}
                className={`
                  flex-1 py-4 px-6 text-center border-b-2 font-medium text-sm
                  ${activeTab === 'meetings'
                    ? 'border-blue-500 text-blue-600'
                    : 'border-transparent text-gray-500 hover:text-gray-700 hover:border-gray-300'
                  }
                  transition-colors duration-200
                `}
              >
                <div className="flex items-center justify-center">
                  <Users className="h-5 w-5 mr-2" />
                  Meetings
                  <span className={`ml-2 py-0.5 px-2 rounded-full text-xs ${activeTab === 'meetings' ? 'bg-blue-100 text-blue-800' : 'bg-gray-100 text-gray-600'}`}>
                    {meetings.length}
                  </span>
                </div>
              </button>
              <button
                onClick={() => setActiveTab('events')}
                className={`
                  flex-1 py-4 px-6 text-center border-b-2 font-medium text-sm
                  ${activeTab === 'events'
                    ? 'border-purple-500 text-purple-600'
                    : 'border-transparent text-gray-500 hover:text-gray-700 hover:border-gray-300'
                  }
                  transition-colors duration-200
                `}
              >
                <div className="flex items-center justify-center">
                  <Calendar className="h-5 w-5 mr-2" />
                  Events
                  <span className={`ml-2 py-0.5 px-2 rounded-full text-xs ${activeTab === 'events' ? 'bg-purple-100 text-purple-800' : 'bg-gray-100 text-gray-600'}`}>
                    {events.length}
                  </span>
                </div>
              </button>
            </nav>
          </div>
        </div>
      </div>

      {/* Main Content */}
      {!user ? (
        <div className="max-w-7xl mx-auto px-4 sm:px-6 lg:px-8 py-12">
          <div className="text-center py-12 bg-white rounded-lg shadow">
            <LogIn className="h-12 w-12 text-gray-400 mx-auto mb-4" />
            <h3 className="text-lg font-medium text-gray-900 mb-2">Please sign in to view meetings and events</h3>
            <p className="text-gray-500 mb-4">Sign in with Google to access your meetings and events</p>
            <button
              onClick={handleSignIn}
              className="inline-flex items-center px-4 py-2 bg-blue-600 text-white rounded-md hover:bg-blue-700 focus:outline-none focus:ring-2 focus:ring-blue-500"
            >
              <LogIn className="h-5 w-5 mr-2" />
              Sign In with Google
            </button>
          </div>
        </div>
      ) : (
        <div className="max-w-7xl mx-auto px-4 sm:px-6 lg:px-8 pb-6">
          <div className="space-y-8">
            {activeTab === 'meetings' ? (
              <MeetingList
                meetings={meetings}
                onMeetingUpdated={(m, message) => {
                  handleMeetingUpdated(m, message);
                }}
                onMeetingDeleted={handleMeetingDeleted}
                onEditMeeting={setEditMeeting}
                currentTime={currentTime}
              />
            ) : (
              <EventList
                events={events}
                onEventUpdated={(e, message) => {
                  handleEventUpdated(e, message);
                }}
                onEventDeleted={handleEventDeleted}
                onEditEvent={setEditEvent}
                currentTime={currentTime}
              />
            )}
          </div>
>>>>>>> 7b3f6dd7
        </div>
      )}

<<<<<<< HEAD
        {/* Meeting Form Modal */}
        <Modal
          isOpen={showForm}
          onClose={() => setShowForm(false)}
          title="Create New Meeting"
        >
          <MeetingForm onMeetingCreated={handleMeetingCreated} />
        </Modal>
      </div>
=======
      {/* Meeting Form Modal */}
      <Modal 
        isOpen={showForm} 
        onClose={() => setShowForm(false)}
        title="Create New Meeting"
      >
        <MeetingForm onMeetingCreated={handleMeetingCreated} />
      </Modal>
>>>>>>> 7b3f6dd7

      {/* Edit Meeting Modal */}
      <Modal
        isOpen={!!editMeeting}
        onClose={() => setEditMeeting(null)}
        title={editMeeting ? `Edit: ${editMeeting.title}` : 'Edit Meeting'}
      >
        {editMeeting && (
          <EditMeetingForm
            meeting={editMeeting}
            onClose={() => setEditMeeting(null)}
            onUpdated={(m, message) => {
              handleMeetingUpdated(m, message);
              setEditMeeting(null);
            }}
          />
        )}
      </Modal>

<<<<<<< HEAD
      <Modal
        isOpen={!!viewMeeting}
        onClose={() => setViewMeeting(null)}
        title={viewMeeting ? 'Meeting details' : 'Meeting'}
      >
        {viewMeeting && (
          <MeetingDetails
            meeting={viewMeeting}
            pollSummary={viewMeeting.metadata?.poll_id ? pollSummaries[viewMeeting.metadata.poll_id] : undefined}
            onEdit={(meeting) => {
              setEditMeeting(meeting);
              setViewMeeting(null);
=======
      {/* Event Form Modal */}
      <Modal 
        isOpen={showEventForm} 
        onClose={() => setShowEventForm(false)}
        title="Create New Event"
      >
        <EventForm onEventCreated={handleEventCreated} />
      </Modal>

      {/* Edit Event Modal */}
      <Modal
        isOpen={!!editEvent}
        onClose={() => setEditEvent(null)}
        title={editEvent ? `Edit: ${editEvent.title}` : 'Edit Event'}
      >
        {editEvent && (
          <EditEventForm
            event={editEvent}
            onClose={() => setEditEvent(null)}
            onUpdated={(e, message) => {
              handleEventUpdated(e, message);
              setEditEvent(null);
>>>>>>> 7b3f6dd7
            }}
          />
        )}
      </Modal>
    </div>
  );
};<|MERGE_RESOLUTION|>--- conflicted
+++ resolved
@@ -1,45 +1,24 @@
-<<<<<<< HEAD
 import React, { useState, useEffect, useMemo } from 'react';
 import { Calendar, Plus, LogOut } from 'lucide-react';
 import { Meeting, Poll } from '../types';
 import { MeetingForm } from './MeetingForm';
 import { MeetingDetails } from './MeetingDetails';
-=======
-import React, { useState, useEffect } from 'react';
-import { Calendar, Plus, Users, Clock, LogIn } from 'lucide-react';
-import { Meeting, Event } from '../types';
-import { MeetingForm } from './MeetingForm';
-import { MeetingList } from './MeetingList';
-import { EventForm } from './EventForm';
-import { EventList } from './EventList';
->>>>>>> 7b3f6dd7
 import { Modal } from './Modal';
 import { EditMeetingForm } from './EditMeetingForm';
 import { EditEventForm } from './EditEventForm';
 import { UserProfileDropdown } from './UserProfileDropdown';
 import { AISchedulerService } from '../services/AISchedulerService';
 import { notificationService } from '../services/NotificationService';
-<<<<<<< HEAD
 import { useAuth } from '../context/AuthContext';
 import { CalendarView } from './CalendarView';
-=======
-import { authService, User as AuthUser } from '../services/AuthService';
-
-type TabType = 'meetings' | 'events';
->>>>>>> 7b3f6dd7
 
 export const Dashboard: React.FC = () => {
   const { user, isLoading: authLoading, loginWithGoogle, logout } = useAuth();
   const [meetings, setMeetings] = useState<Meeting[]>([]);
-<<<<<<< HEAD
   const [pollSummaries, setPollSummaries] = useState<Record<string, Poll | null>>({});
-=======
-  const [events, setEvents] = useState<Event[]>([]);
->>>>>>> 7b3f6dd7
   const [showForm, setShowForm] = useState(false);
   const [showEventForm, setShowEventForm] = useState(false);
   const [editMeeting, setEditMeeting] = useState<Meeting | null>(null);
-<<<<<<< HEAD
   const [viewMeeting, setViewMeeting] = useState<Meeting | null>(null);
   const [isLoading, setIsLoading] = useState(true);
   const [error, setError] = useState<string | null>(null);
@@ -57,52 +36,6 @@
     }
     // eslint-disable-next-line react-hooks/exhaustive-deps
   }, [user]);
-=======
-  const [editEvent, setEditEvent] = useState<Event | null>(null);
-  const [isLoading, setIsLoading] = useState(false); // Start as false, only true when loading data for authenticated user
-  const [error, setError] = useState<string | null>(null);
-  const [currentTime, setCurrentTime] = useState(() => new Date());
-  const [activeTab, setActiveTab] = useState<TabType>('meetings');
-  const [user, setUser] = useState<AuthUser | null>(null);
-  const [isAuthLoading, setIsAuthLoading] = useState(true); // Only true during initial auth check
-
-  useEffect(() => {
-    // Check for OAuth callback token in URL
-    const urlParams = new URLSearchParams(window.location.search);
-    const token = urlParams.get('token');
-    const email = urlParams.get('email');
-    const name = urlParams.get('name');
-    const authError = urlParams.get('error');
-
-    if (token && email && name) {
-      // Store token and user from OAuth callback
-      const picture = urlParams.get('picture') || undefined;
-      authService.setToken(token);
-      authService.setUser({ email, name, picture });
-      setUser({ email, name, picture });
-      // Clean up URL
-      window.history.replaceState({}, document.title, window.location.pathname);
-      notificationService.success('Login Successful', 'You have been successfully logged in.');
-    } else if (authError) {
-      const message = urlParams.get('message') || 'Authentication failed';
-      notificationService.error('Authentication Error', message);
-      // Clean up URL
-      window.history.replaceState({}, document.title, window.location.pathname);
-    } else if (urlParams.get('calendar_connected') === 'true') {
-      notificationService.success('Calendar Connected', 'Google Calendar has been successfully connected.');
-      // Clean up URL
-      window.history.replaceState({}, document.title, window.location.pathname);
-    } else if (urlParams.get('error') === 'calendar_connect') {
-      const message = urlParams.get('message') || 'Failed to connect Google Calendar';
-      notificationService.error('Calendar Connection Error', message);
-      // Clean up URL
-      window.history.replaceState({}, document.title, window.location.pathname);
-    }
-
-    // Check if user is already authenticated
-    checkAuth();
-  }, []);
->>>>>>> 7b3f6dd7
 
   // Load meetings and events when user changes
   useEffect(() => {
@@ -218,14 +151,10 @@
     try {
       setIsLoading(true);
       setError(null);
-<<<<<<< HEAD
       if (!user) {
         setMeetings([]);
         return;
       }
-=======
-      
->>>>>>> 7b3f6dd7
       const fetchedMeetings = await AISchedulerService.getMeetings();
       setMeetings(fetchedMeetings || []);
     } catch (err: any) {
@@ -247,7 +176,6 @@
     }
   };
 
-<<<<<<< HEAD
   const loadCalendar = async () => {
     if (!user) return;
     try {
@@ -264,37 +192,6 @@
     meeting: Meeting,
     meta: { isPollOnly: boolean; participantCount: number; createdPoll?: Poll | null }
   ) => {
-=======
-  const loadEvents = async () => {
-    // Only load events if user is authenticated
-    if (!user) {
-      setEvents([]);
-      return;
-    }
-    
-    try {
-      setError(null);
-      
-      const fetchedEvents = await AISchedulerService.getEvents();
-      setEvents(fetchedEvents || []);
-    } catch (err: any) {
-      console.error('Error loading events:', err);
-      const errorMessage = err.message || 'Failed to load events. Please try again.';
-      
-      // Don't show error if user is not authenticated or if it's a 401
-      if (errorMessage.includes('401') || errorMessage.includes('Not authenticated')) {
-        setEvents([]);
-        return;
-      }
-      
-      setError(errorMessage);
-      notificationService.error('Load Error', errorMessage);
-      setEvents([]);
-    }
-  };
-
-  const handleMeetingCreated = (meeting: Meeting) => {
->>>>>>> 7b3f6dd7
     setMeetings(prev => [meeting, ...prev]);
     setShowForm(false);
     const { isPollOnly, participantCount, createdPoll } = meta;
@@ -367,7 +264,6 @@
     }
   };
 
-<<<<<<< HEAD
   const meetingGoogleEventIds = useMemo(
     () =>
       meetings
@@ -389,46 +285,6 @@
   }, [calendarEvents, meetingGoogleEventIds]);
 
   if (authLoading || (isLoading && user)) {
-=======
-  const handleEventCreated = (event: Event) => {
-    setEvents(prev => [event, ...prev]);
-    setShowEventForm(false);
-    notificationService.success('Event Created', `Event "${event.title}" has been created successfully.`);
-  };
-
-  const handleEventUpdated = (updatedEvent: Event, message: string = 'Event details have been updated') => {
-    setEvents(prev => prev.map(e => e.id === updatedEvent.id ? updatedEvent : e));
-    setCurrentTime(new Date());
-    notificationService.success('Event Updated', message);
-  };
-
-  const handleEventDeleted = async (eventId: string) => {
-    try {
-      const eventToDelete = events.find(e => e.id === eventId);
-      await AISchedulerService.deleteEvent(eventId);
-      setEvents(prev => prev.filter(e => e.id !== eventId));
-      if (eventToDelete) {
-        notificationService.info('Event Deleted', `Event "${eventToDelete.title}" has been deleted`);
-      }
-    } catch (error) {
-      console.error('Error deleting event:', error);
-      const errorMessage = 'Failed to delete event. Please try again.';
-      notificationService.error('Delete Error', errorMessage);
-    }
-  };
-
-  const totalParticipants = meetings.reduce((total, meeting) => total + meeting.participants.length, 0);
-  const upcomingMeetings = meetings.filter(m => m.startTime > currentTime).length;
-  const runningMeetings = meetings.filter((m: Meeting) => m.startTime <= currentTime && m.endTime > currentTime).length;
-  const upcomingEvents = events.filter(e => e.startTime > currentTime).length;
-  const runningEvents = events.filter((e: Event) => e.startTime <= currentTime && e.endTime > currentTime).length;
-  const totalEvents = events.length;
-  const completedEvents = events.filter(e => e.endTime <= currentTime).length;
-
-  // Only show loading spinner if auth is loading OR if user is authenticated and data is loading
-  // Don't show loading if user is not authenticated (should show zeros immediately)
-  if (isAuthLoading || (user && isLoading)) {
->>>>>>> 7b3f6dd7
     return (
       <div className="min-h-screen bg-gray-50 flex items-center justify-center">
         <div className="text-center">
@@ -470,7 +326,6 @@
               <h1 className="text-2xl font-bold text-gray-900">Meeting Scheduler</h1>
             </div>
             <div className="flex items-center space-x-4">
-<<<<<<< HEAD
               {user && (
                 <div className="hidden sm:flex items-center space-x-2 pr-4 border-r border-gray-200">
                   {user.picture ? (
@@ -500,58 +355,6 @@
                 <Plus className="h-5 w-5 mr-2" />
                 New Meeting
               </button>
-=======
-              {!isAuthLoading && (
-                <>
-                  {user ? (
-                    <>
-                      <button
-                        onClick={() => AISchedulerService.connectGoogle()}
-                        className="flex items-center px-3 py-2 text-green-700 bg-green-100 hover:bg-green-200 rounded-md focus:outline-none focus:ring-2 focus:ring-green-500"
-                      >
-                        Connect Google Calendar
-                      </button>
-                      <button
-                        onClick={() => {
-                          loadMeetings();
-                          loadEvents();
-                        }}
-                        className="flex items-center px-3 py-2 text-gray-600 hover:text-gray-800 focus:outline-none focus:ring-2 focus:ring-blue-500 rounded-md"
-                      >
-                        <Clock className="h-5 w-5 mr-2" />
-                        Refresh
-                      </button>
-                      {activeTab === 'events' ? (
-                        <button
-                          onClick={() => setShowEventForm(true)}
-                          className="flex items-center px-4 py-2 bg-purple-600 text-white rounded-md hover:bg-purple-700 focus:outline-none focus:ring-2 focus:ring-purple-500"
-                        >
-                          <Plus className="h-5 w-5 mr-2" />
-                          New Event
-                        </button>
-                      ) : (
-                        <button
-                          onClick={() => setShowForm(!showForm)}
-                          className="flex items-center px-4 py-2 bg-blue-600 text-white rounded-md hover:bg-blue-700 focus:outline-none focus:ring-2 focus:ring-blue-500"
-                        >
-                          <Plus className="h-5 w-5 mr-2" />
-                          New Meeting
-                        </button>
-                      )}
-                      <UserProfileDropdown user={user} onLogout={handleLogout} />
-                    </>
-                  ) : (
-                    <button
-                      onClick={handleSignIn}
-                      className="flex items-center px-4 py-2 bg-blue-600 text-white rounded-md hover:bg-blue-700 focus:outline-none focus:ring-2 focus:ring-blue-500"
-                    >
-                      <LogIn className="h-5 w-5 mr-2" />
-                      Sign In
-                    </button>
-                  )}
-                </>
-              )}
->>>>>>> 7b3f6dd7
             </div>
           </div>
         </div>
@@ -575,7 +378,6 @@
         </div>
       )}
 
-<<<<<<< HEAD
       {/* Main Content */}
       <div className={`${containerClasses} py-6`}>
         <div className="min-h-[calc(100vh-200px)] lg:min-h-[calc(100vh-140px)] lg:h-[calc(100vh-140px)]">
@@ -602,192 +404,9 @@
             onDeleteMeeting={handleMeetingDeleted}
             onViewMeeting={setViewMeeting}
           />
-=======
-      {/* Stats - Always show, but will show zeros if not authenticated */}
-      <div className="max-w-7xl mx-auto px-4 sm:px-6 lg:px-8 py-6">
-        <div className={`grid grid-cols-1 gap-6 mb-8 ${activeTab === 'meetings' ? 'md:grid-cols-4' : 'md:grid-cols-4'}`}>
-          {activeTab === 'meetings' ? (
-            <>
-              <div className="bg-white rounded-lg shadow p-6">
-                <div className="flex items-center">
-                  <Calendar className="h-8 w-8 text-blue-600 mr-3" />
-                  <div>
-                    <p className="text-sm font-medium text-gray-600">Total Meetings</p>
-                    <p className="text-2xl font-bold text-gray-900">{meetings.length}</p>
-                  </div>
-                </div>
-              </div>
-              <div className="bg-white rounded-lg shadow p-6">
-                <div className="flex items-center">
-                  <Users className="h-8 w-8 text-green-600 mr-3" />
-                  <div>
-                    <p className="text-sm font-medium text-gray-600">Total Participants</p>
-                    <p className="text-2xl font-bold text-gray-900">{totalParticipants}</p>
-                  </div>
-                </div>
-              </div>
-              <div className="bg-white rounded-lg shadow p-6">
-                <div className="flex items-center">
-                  <Clock className="h-8 w-8 text-yellow-600 mr-3" />
-                  <div>
-                    <p className="text-sm font-medium text-gray-600">Upcoming</p>
-                    <p className="text-2xl font-bold text-gray-900">{upcomingMeetings}</p>
-                  </div>
-                </div>
-              </div>
-              <div className="bg-white rounded-lg shadow p-6">
-                <div className="flex items-center">
-                  <div className="h-8 w-8 bg-red-100 rounded-full flex items-center justify-center mr-3">
-                    <div className="h-3 w-3 bg-red-500 rounded-full animate-pulse"></div>
-                  </div>
-                  <div>
-                    <p className="text-sm font-medium text-gray-600">Running Now</p>
-                    <p className="text-2xl font-bold text-gray-900">{runningMeetings}</p>
-                  </div>
-                </div>
-              </div>
-            </>
-          ) : (
-            <>
-              <div className="bg-white rounded-lg shadow p-6">
-                <div className="flex items-center">
-                  <Calendar className="h-8 w-8 text-purple-600 mr-3" />
-                  <div>
-                    <p className="text-sm font-medium text-gray-600">Total Events</p>
-                    <p className="text-2xl font-bold text-gray-900">{totalEvents}</p>
-                  </div>
-                </div>
-              </div>
-              <div className="bg-white rounded-lg shadow p-6">
-                <div className="flex items-center">
-                  <Clock className="h-8 w-8 text-yellow-600 mr-3" />
-                  <div>
-                    <p className="text-sm font-medium text-gray-600">Upcoming Events</p>
-                    <p className="text-2xl font-bold text-gray-900">{upcomingEvents}</p>
-                  </div>
-                </div>
-              </div>
-              <div className="bg-white rounded-lg shadow p-6">
-                <div className="flex items-center">
-                  <div className="h-8 w-8 bg-purple-100 rounded-full flex items-center justify-center mr-3">
-                    <div className="h-3 w-3 bg-purple-500 rounded-full animate-pulse"></div>
-                  </div>
-                  <div>
-                    <p className="text-sm font-medium text-gray-600">Running Now</p>
-                    <p className="text-2xl font-bold text-gray-900">{runningEvents}</p>
-                  </div>
-                </div>
-              </div>
-              <div className="bg-white rounded-lg shadow p-6">
-                <div className="flex items-center">
-                  <div className="h-8 w-8 bg-gray-100 rounded-full flex items-center justify-center mr-3">
-                    <svg className="h-5 w-5 text-gray-600" fill="none" stroke="currentColor" viewBox="0 0 24 24">
-                      <path strokeLinecap="round" strokeLinejoin="round" strokeWidth={2} d="M9 12l2 2 4-4m6 2a9 9 0 11-18 0 9 9 0 0118 0z" />
-                    </svg>
-                  </div>
-                  <div>
-                    <p className="text-sm font-medium text-gray-600">Completed</p>
-                    <p className="text-2xl font-bold text-gray-900">{completedEvents}</p>
-                  </div>
-                </div>
-              </div>
-            </>
-          )}
-        </div>
-
-        {/* Tabs */}
-        <div className="bg-white rounded-lg shadow mb-6">
-          <div className="border-b border-gray-200">
-            <nav className="flex -mb-px" aria-label="Tabs">
-              <button
-                onClick={() => setActiveTab('meetings')}
-                className={`
-                  flex-1 py-4 px-6 text-center border-b-2 font-medium text-sm
-                  ${activeTab === 'meetings'
-                    ? 'border-blue-500 text-blue-600'
-                    : 'border-transparent text-gray-500 hover:text-gray-700 hover:border-gray-300'
-                  }
-                  transition-colors duration-200
-                `}
-              >
-                <div className="flex items-center justify-center">
-                  <Users className="h-5 w-5 mr-2" />
-                  Meetings
-                  <span className={`ml-2 py-0.5 px-2 rounded-full text-xs ${activeTab === 'meetings' ? 'bg-blue-100 text-blue-800' : 'bg-gray-100 text-gray-600'}`}>
-                    {meetings.length}
-                  </span>
-                </div>
-              </button>
-              <button
-                onClick={() => setActiveTab('events')}
-                className={`
-                  flex-1 py-4 px-6 text-center border-b-2 font-medium text-sm
-                  ${activeTab === 'events'
-                    ? 'border-purple-500 text-purple-600'
-                    : 'border-transparent text-gray-500 hover:text-gray-700 hover:border-gray-300'
-                  }
-                  transition-colors duration-200
-                `}
-              >
-                <div className="flex items-center justify-center">
-                  <Calendar className="h-5 w-5 mr-2" />
-                  Events
-                  <span className={`ml-2 py-0.5 px-2 rounded-full text-xs ${activeTab === 'events' ? 'bg-purple-100 text-purple-800' : 'bg-gray-100 text-gray-600'}`}>
-                    {events.length}
-                  </span>
-                </div>
-              </button>
-            </nav>
-          </div>
-        </div>
-      </div>
-
-      {/* Main Content */}
-      {!user ? (
-        <div className="max-w-7xl mx-auto px-4 sm:px-6 lg:px-8 py-12">
-          <div className="text-center py-12 bg-white rounded-lg shadow">
-            <LogIn className="h-12 w-12 text-gray-400 mx-auto mb-4" />
-            <h3 className="text-lg font-medium text-gray-900 mb-2">Please sign in to view meetings and events</h3>
-            <p className="text-gray-500 mb-4">Sign in with Google to access your meetings and events</p>
-            <button
-              onClick={handleSignIn}
-              className="inline-flex items-center px-4 py-2 bg-blue-600 text-white rounded-md hover:bg-blue-700 focus:outline-none focus:ring-2 focus:ring-blue-500"
-            >
-              <LogIn className="h-5 w-5 mr-2" />
-              Sign In with Google
-            </button>
-          </div>
-        </div>
-      ) : (
-        <div className="max-w-7xl mx-auto px-4 sm:px-6 lg:px-8 pb-6">
-          <div className="space-y-8">
-            {activeTab === 'meetings' ? (
-              <MeetingList
-                meetings={meetings}
-                onMeetingUpdated={(m, message) => {
-                  handleMeetingUpdated(m, message);
-                }}
-                onMeetingDeleted={handleMeetingDeleted}
-                onEditMeeting={setEditMeeting}
-                currentTime={currentTime}
-              />
-            ) : (
-              <EventList
-                events={events}
-                onEventUpdated={(e, message) => {
-                  handleEventUpdated(e, message);
-                }}
-                onEventDeleted={handleEventDeleted}
-                onEditEvent={setEditEvent}
-                currentTime={currentTime}
-              />
-            )}
-          </div>
->>>>>>> 7b3f6dd7
         </div>
       )}
 
-<<<<<<< HEAD
         {/* Meeting Form Modal */}
         <Modal
           isOpen={showForm}
@@ -797,16 +416,6 @@
           <MeetingForm onMeetingCreated={handleMeetingCreated} />
         </Modal>
       </div>
-=======
-      {/* Meeting Form Modal */}
-      <Modal 
-        isOpen={showForm} 
-        onClose={() => setShowForm(false)}
-        title="Create New Meeting"
-      >
-        <MeetingForm onMeetingCreated={handleMeetingCreated} />
-      </Modal>
->>>>>>> 7b3f6dd7
 
       {/* Edit Meeting Modal */}
       <Modal
@@ -826,7 +435,6 @@
         )}
       </Modal>
 
-<<<<<<< HEAD
       <Modal
         isOpen={!!viewMeeting}
         onClose={() => setViewMeeting(null)}
@@ -839,30 +447,6 @@
             onEdit={(meeting) => {
               setEditMeeting(meeting);
               setViewMeeting(null);
-=======
-      {/* Event Form Modal */}
-      <Modal 
-        isOpen={showEventForm} 
-        onClose={() => setShowEventForm(false)}
-        title="Create New Event"
-      >
-        <EventForm onEventCreated={handleEventCreated} />
-      </Modal>
-
-      {/* Edit Event Modal */}
-      <Modal
-        isOpen={!!editEvent}
-        onClose={() => setEditEvent(null)}
-        title={editEvent ? `Edit: ${editEvent.title}` : 'Edit Event'}
-      >
-        {editEvent && (
-          <EditEventForm
-            event={editEvent}
-            onClose={() => setEditEvent(null)}
-            onUpdated={(e, message) => {
-              handleEventUpdated(e, message);
-              setEditEvent(null);
->>>>>>> 7b3f6dd7
             }}
           />
         )}
