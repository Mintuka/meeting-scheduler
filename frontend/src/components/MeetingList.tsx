<<<<<<< HEAD
import React, { useState } from 'react';
import { Calendar, Clock, Users, Mail, Edit, Trash2, RefreshCw, Bell, MapPin, Video, ListChecks } from 'lucide-react';
import { Meeting } from '../types';
import { AISchedulerService } from '../services/AISchedulerService';
import { notificationService } from '../services/NotificationService';
import {
  formatDateOnly,
  formatTimeOnly,
  getMeetingTimeZone,
  getTimeZoneAbbreviation,
} from '../utils/timezone';
=======
import React, { useState, useEffect } from 'react';
import { format } from 'date-fns';
import { Calendar, Clock, Users, Mail, Edit, Trash2, Bell, BarChart3, Plus, X } from 'lucide-react';
import { Meeting, Poll, PollCreate } from '../types';
import { AISchedulerService } from '../services/AISchedulerService';
import { notificationService } from '../services/NotificationService';
import { PollForm } from './PollForm';
import { PollDisplay } from './PollDisplay';
import { authService } from '../services/AuthService';
>>>>>>> 7b3f6dd7

interface MeetingListProps {
  meetings: Meeting[];
  onMeetingUpdated: (meeting: Meeting, message?: string) => void;
  onMeetingDeleted: (meetingId: string) => void;
  onEditMeeting?: (meeting: Meeting) => void;
  currentTime: Date;
}

export const MeetingList: React.FC<MeetingListProps> = ({
  meetings,
  onMeetingUpdated,
  onMeetingDeleted,
  onEditMeeting,
  currentTime
}) => {
  const [polls, setPolls] = useState<Record<string, Poll[]>>({});
  const [showPollForm, setShowPollForm] = useState<Record<string, boolean>>({});
  const [loadingPolls, setLoadingPolls] = useState<Record<string, boolean>>({});

  const currentUser = authService.getUser();
  const userEmail = currentUser?.email;

  // Check if user is a participant (can vote)
  const isParticipant = (meeting: Meeting) => {
    if (!userEmail) return false;
    return meeting.participants.some(p => p.email === userEmail);
  };

  // Check if user is meeting creator (first participant, can create polls)
  const isMeetingCreator = (meeting: Meeting) => {
    if (!userEmail || meeting.participants.length === 0) return false;
    return meeting.participants[0].email === userEmail;
  };

  const loadPolls = async (meetingId: string) => {
    if (loadingPolls[meetingId]) return;
    
    setLoadingPolls(prev => ({ ...prev, [meetingId]: true }));
    try {
      const meetingPolls = await AISchedulerService.getMeetingPolls(meetingId);
      setPolls(prev => ({ ...prev, [meetingId]: meetingPolls }));
    } catch (error) {
      console.error('Error loading polls:', error);
    } finally {
      setLoadingPolls(prev => ({ ...prev, [meetingId]: false }));
    }
  };

  // Auto-load polls for meetings where user is a participant (only once per meeting)
  useEffect(() => {
    if (!userEmail) return;
    
    meetings.forEach(meeting => {
      const isUserParticipant = meeting.participants.some(p => p.email === userEmail);
      if (isUserParticipant && !polls[meeting.id] && !loadingPolls[meeting.id] && !showPollForm[meeting.id]) {
        loadPolls(meeting.id);
      }
    });
    // eslint-disable-next-line react-hooks/exhaustive-deps
  }, [meetings.length, userEmail]); // Load when meetings list changes or user changes

  const computeStatus = (meeting: Meeting): Meeting['status'] => {
    if (meeting.status === 'cancelled') return 'cancelled';
    if (meeting.startTime <= currentTime && meeting.endTime > currentTime) return 'running';
    if (meeting.endTime <= currentTime) return 'completed';
    if (meeting.status === 'rescheduled') return 'rescheduled';
    return meeting.status;
  };

  const handleSendReminder = async (meeting: Meeting) => {
    try {
      await AISchedulerService.sendReminder(meeting.id);
      notificationService.meetingReminderSent(meeting);
    } catch (error) {
      console.error('Error sending reminder:', error);
      notificationService.error('Reminder Error', 'Failed to send reminder. Please try again.');
    }
  };

  const handleCreatePoll = async (meetingId: string, pollData: PollCreate) => {
    try {
      const poll = await AISchedulerService.createPoll(meetingId, pollData);
      setPolls(prev => ({
        ...prev,
        [meetingId]: [...(prev[meetingId] || []), poll]
      }));
      setShowPollForm(prev => ({ ...prev, [meetingId]: false }));
      notificationService.success('Poll Created', 'Poll has been created successfully.');
    } catch (error) {
      console.error('Error creating poll:', error);
      notificationService.error('Poll Error', 'Failed to create poll. Please try again.');
    }
  };

  const handleVote = async (pollId: string, optionId: string) => {
    try {
      const updatedPoll = await AISchedulerService.voteOnPoll(pollId, optionId);
      // Find which meeting this poll belongs to
      const meetingId = Object.keys(polls).find(id =>
        polls[id].some(p => p.id === pollId)
      );
      if (meetingId) {
        setPolls(prev => ({
          ...prev,
          [meetingId]: prev[meetingId].map(p => p.id === pollId ? updatedPoll : p)
        }));
      }
    } catch (error) {
      console.error('Error voting on poll:', error);
      notificationService.error('Vote Error', 'Failed to vote. Please try again.');
    }
  };

  const handleClosePoll = async (pollId: string) => {
    try {
      const updatedPoll = await AISchedulerService.closePoll(pollId);
      const meetingId = Object.keys(polls).find(id =>
        polls[id].some(p => p.id === pollId)
      );
      if (meetingId) {
        setPolls(prev => ({
          ...prev,
          [meetingId]: prev[meetingId].map(p => p.id === pollId ? updatedPoll : p)
        }));
      }
      notificationService.success('Poll Closed', 'Poll has been closed.');
    } catch (error) {
      console.error('Error closing poll:', error);
      notificationService.error('Poll Error', 'Failed to close poll. Please try again.');
    }
  };

  const handleDeletePoll = async (pollId: string) => {
    if (!window.confirm('Are you sure you want to delete this poll?')) return;
    
    try {
      await AISchedulerService.deletePoll(pollId);
      const meetingId = Object.keys(polls).find(id =>
        polls[id].some(p => p.id === pollId)
      );
      if (meetingId) {
        setPolls(prev => ({
          ...prev,
          [meetingId]: prev[meetingId].filter(p => p.id !== pollId)
        }));
      }
      notificationService.info('Poll Deleted', 'Poll has been deleted.');
    } catch (error) {
      console.error('Error deleting poll:', error);
      notificationService.error('Poll Error', 'Failed to delete poll. Please try again.');
    }
  };

  const getStatusColor = (status: Meeting['status']) => {
    switch (status) {
      case 'scheduled':
        return 'bg-blue-100 text-blue-800';
      case 'confirmed':
        return 'bg-green-100 text-green-800';
      case 'cancelled':
        return 'bg-red-100 text-red-800';
      case 'rescheduled':
        return 'bg-yellow-100 text-yellow-800';
      case 'polling':
        return 'bg-orange-100 text-orange-800';
      case 'running':
        return 'bg-purple-100 text-purple-800';
      case 'completed':
        return 'bg-gray-200 text-gray-700';
      default:
        return 'bg-gray-100 text-gray-800';
    }
  };

  if (meetings.length === 0) {
    return (
      <div className="text-center py-12">
        <Calendar className="h-12 w-12 text-gray-400 mx-auto mb-4" />
        <h3 className="text-lg font-medium text-gray-900 mb-2">No meetings scheduled</h3>
        <p className="text-gray-500">Create your first meeting to get started</p>
      </div>
    );
  }

  return (
    <div className="space-y-4">
      <h2 className="text-xl font-semibold text-gray-900 mb-4">Scheduled Meetings</h2>
      {meetings.map((meeting) => {
        const effectiveStatus = computeStatus(meeting);
        const isCompleted = effectiveStatus === 'completed';
        const locationType = (meeting.metadata?.location_type as 'online' | 'onsite') || 'online';
        const isOnsite = locationType === 'onsite';
        const locationLabel = isOnsite ? (meeting.metadata?.room_name || 'Onsite room') : 'Google Meet';
        const locationSubtext = isOnsite
          ? meeting.metadata?.room_location || 'Office'
          : meeting.metadata?.meeting_url
          ? 'Link ready'
          : 'Link shared via invitation';
        const pollId = meeting.metadata?.poll_id;
        const meetingTimeZone = getMeetingTimeZone(meeting);
        const dateLabel = formatDateOnly(meeting.startTime, meetingTimeZone);
        const startLabel = formatTimeOnly(meeting.startTime, meetingTimeZone);
        const endLabel = formatTimeOnly(meeting.endTime, meetingTimeZone);
        const tzAbbrev = getTimeZoneAbbreviation(meeting.startTime, meetingTimeZone);
        const isPolling = Boolean(meeting.metadata?.poll_pending) || effectiveStatus === 'polling';
        return (
        <div key={meeting.id} className="bg-white rounded-lg shadow-md p-6 border border-gray-200">
          <div className="flex justify-between items-start mb-4">
            <div>
              <h3 className="text-lg font-semibold text-gray-900 mb-1">{meeting.title}</h3>
              <p className="text-gray-600 text-sm mb-2">{meeting.description}</p>
              <span className={`inline-flex items-center px-2.5 py-0.5 rounded-full text-xs font-medium ${getStatusColor(effectiveStatus)}`}>
                {effectiveStatus.charAt(0).toUpperCase() + effectiveStatus.slice(1)}
              </span>
              <span
                className={`inline-flex items-center px-2.5 py-0.5 rounded-full text-xs font-medium ml-2 ${
                  isOnsite ? 'bg-amber-100 text-amber-800' : 'bg-blue-100 text-blue-800'
                }`}
              >
                {isOnsite ? <MapPin className="h-3 w-3 mr-1" /> : <Video className="h-3 w-3 mr-1" />}
                {locationLabel}
              </span>
              {isPolling && (
                <span className="block text-xs text-orange-700 mt-1">
                  Awaiting poll responses
                </span>
              )}
            </div>
            <div className="flex space-x-2">
              <button 
                onClick={(e) => {
                  e.preventDefault();
                  e.stopPropagation();
                  handleSendReminder(meeting);
                }} 
                className="p-2 text-blue-600 hover:bg-blue-50 rounded-md" 
                title="Send Reminder"
              >
                <Bell className="h-4 w-4" />
              </button>
              <div className="relative group">
                <button
                  onClick={(e) => {
                    e.preventDefault();
                    e.stopPropagation();
                    if (isCompleted || !onEditMeeting) return;
                    onEditMeeting(meeting);
                  }}
                  disabled={isCompleted}
                  className={`p-2 text-gray-700 rounded-md ${isCompleted ? 'opacity-50 cursor-not-allowed' : 'hover:bg-gray-100'}`}
                  title={isCompleted ? 'Completed meetings cannot be edited' : 'Edit Meeting'}
                >
                  <Edit className="h-4 w-4" />
                </button>
                {isCompleted && (
                  <div className="absolute -top-10 left-1/2 -translate-x-1/2 whitespace-nowrap rounded-md bg-gray-800 text-white text-xs px-2 py-1 opacity-0 group-hover:opacity-100 transition-opacity pointer-events-none shadow-lg">
                    Completed meetings can't be edited
                  </div>
                )}
              </div>
<<<<<<< HEAD
              {pollId && (
                <button
                  onClick={() => window.open(`/poll/${pollId}`, '_blank', 'noopener')}
                  className="p-2 text-purple-600 hover:bg-purple-50 rounded-md"
                  title="Open poll"
                >
                  <ListChecks className="h-4 w-4" />
                </button>
              )}
              <button onClick={() => onMeetingDeleted(meeting.id)} className="p-2 text-red-600 hover:bg-red-50 rounded-md" title="Delete Meeting">
=======
              <button 
                onClick={(e) => {
                  e.preventDefault();
                  e.stopPropagation();
                  if (window.confirm(`Are you sure you want to delete "${meeting.title}"?`)) {
                    onMeetingDeleted(meeting.id);
                  }
                }} 
                className="p-2 text-red-600 hover:bg-red-50 rounded-md" 
                title="Delete Meeting"
              >
>>>>>>> 7b3f6dd7
                <Trash2 className="h-4 w-4" />
              </button>
            </div>
          </div>

          <div className="grid grid-cols-1 md:grid-cols-3 gap-4 mb-4">
            <div className="flex items-center text-sm text-gray-600">
              <Calendar className="h-4 w-4 mr-2" />
              <span>{dateLabel}</span>
            </div>
            <div className="flex items-center text-sm text-gray-600">
              <Clock className="h-4 w-4 mr-2" />
              <span>
                {startLabel} – {endLabel} ({tzAbbrev})
              </span>
            </div>
            <div className="flex items-center text-sm text-gray-600">
              <Users className="h-4 w-4 mr-2" />
              <span>{meeting.participants.length} participants</span>
            </div>
            <div className="flex items-center text-sm text-gray-600">
              {isOnsite ? <MapPin className="h-4 w-4 mr-2" /> : <Video className="h-4 w-4 mr-2" />}
              <div className="flex flex-col">
                <span>{locationLabel}</span>
                <span className="text-xs text-gray-500">{locationSubtext}</span>
              </div>
            </div>
          </div>

          {meeting.metadata && meeting.metadata.meeting_url && (
            <div className="mb-4">
              <a
                href={meeting.metadata.meeting_url}
                target="_blank"
                rel="noreferrer"
                className="inline-block px-3 py-2 bg-green-600 text-white rounded-md hover:bg-green-700"
                title="Open Google Meet"
              >
                Join Google Meet
              </a>
            </div>
          )}

          {/* Polls Section */}
          <div className="border-t border-gray-200 pt-4 mt-4">
            <div className="flex items-center justify-between mb-3">
              <div className="flex items-center text-sm font-medium text-gray-700">
                <BarChart3 className="h-4 w-4 mr-2" />
                <span>Polls</span>
                {polls[meeting.id] && polls[meeting.id].length > 0 && (
                  <span className="ml-2 px-2 py-0.5 bg-blue-100 text-blue-800 rounded-full text-xs">
                    {polls[meeting.id].length}
                  </span>
                )}
              </div>
              {isMeetingCreator(meeting) && (
                <button
                  onClick={() => {
                    setShowPollForm(prev => ({ ...prev, [meeting.id]: !prev[meeting.id] }));
                    if (!polls[meeting.id] && !loadingPolls[meeting.id]) {
                      loadPolls(meeting.id);
                    }
                  }}
                  className="flex items-center text-sm text-blue-600 hover:text-blue-700"
                >
                  {showPollForm[meeting.id] ? (
                    <>
                      <X className="h-4 w-4 mr-1" />
                      Cancel
                    </>
                  ) : (
                    <>
                      <Plus className="h-4 w-4 mr-1" />
                      Create Poll
                    </>
                  )}
                </button>
              )}
            </div>

            {/* Poll Form */}
            {showPollForm[meeting.id] && (
              <div className="mb-4 p-4 bg-gray-50 rounded-lg border border-gray-200">
                <PollForm
                  meetingId={meeting.id}
                  onSubmit={(pollData) => handleCreatePoll(meeting.id, pollData)}
                  onCancel={() => setShowPollForm(prev => ({ ...prev, [meeting.id]: false }))}
                />
              </div>
            )}

            {/* Load Polls Button - Show for all participants */}
            {!polls[meeting.id] && !showPollForm[meeting.id] && isParticipant(meeting) && (
              <button
                onClick={() => loadPolls(meeting.id)}
                className="text-sm text-blue-600 hover:text-blue-700 mb-3"
              >
                {loadingPolls[meeting.id] ? 'Loading polls...' : 'View Polls'}
              </button>
            )}


            {/* Display Polls */}
            {polls[meeting.id] && polls[meeting.id].length > 0 && (
              <div className="space-y-3">
                {polls[meeting.id].map((poll) => (
                  <PollDisplay
                    key={poll.id}
                    poll={poll}
                    onVote={handleVote}
                    onClose={poll.creatorEmail === userEmail ? handleClosePoll : undefined}
                    onDelete={poll.creatorEmail === userEmail ? handleDeletePoll : undefined}
                  />
                ))}
              </div>
            )}

            {polls[meeting.id] && polls[meeting.id].length === 0 && !showPollForm[meeting.id] && (
              <p className="text-sm text-gray-500">No polls yet. Create one to get started!</p>
            )}
          </div>

          <div className="border-t border-gray-200 pt-4 mt-4">
            <div className="flex items-center justify-between">
              <div className="flex items-center text-sm text-gray-600">
                <Mail className="h-4 w-4 mr-2" />
                <span>Participants:</span>
              </div>
            </div>
            <div className="mt-2 flex flex-wrap gap-2">
              {meeting.participants.map((participant) => (
                <span
                  key={participant.id}
                  className="inline-flex items-center px-2 py-1 rounded-md text-xs bg-gray-100 text-gray-700"
                >
                  {participant.name} ({participant.email})
                </span>
              ))}
            </div>
          </div>
        </div>
      );
      })}
    </div>
  );
};<|MERGE_RESOLUTION|>--- conflicted
+++ resolved
@@ -1,4 +1,3 @@
-<<<<<<< HEAD
 import React, { useState } from 'react';
 import { Calendar, Clock, Users, Mail, Edit, Trash2, RefreshCw, Bell, MapPin, Video, ListChecks } from 'lucide-react';
 import { Meeting } from '../types';
@@ -10,17 +9,6 @@
   getMeetingTimeZone,
   getTimeZoneAbbreviation,
 } from '../utils/timezone';
-=======
-import React, { useState, useEffect } from 'react';
-import { format } from 'date-fns';
-import { Calendar, Clock, Users, Mail, Edit, Trash2, Bell, BarChart3, Plus, X } from 'lucide-react';
-import { Meeting, Poll, PollCreate } from '../types';
-import { AISchedulerService } from '../services/AISchedulerService';
-import { notificationService } from '../services/NotificationService';
-import { PollForm } from './PollForm';
-import { PollDisplay } from './PollDisplay';
-import { authService } from '../services/AuthService';
->>>>>>> 7b3f6dd7
 
 interface MeetingListProps {
   meetings: Meeting[];
@@ -282,7 +270,6 @@
                   </div>
                 )}
               </div>
-<<<<<<< HEAD
               {pollId && (
                 <button
                   onClick={() => window.open(`/poll/${pollId}`, '_blank', 'noopener')}
@@ -293,19 +280,6 @@
                 </button>
               )}
               <button onClick={() => onMeetingDeleted(meeting.id)} className="p-2 text-red-600 hover:bg-red-50 rounded-md" title="Delete Meeting">
-=======
-              <button 
-                onClick={(e) => {
-                  e.preventDefault();
-                  e.stopPropagation();
-                  if (window.confirm(`Are you sure you want to delete "${meeting.title}"?`)) {
-                    onMeetingDeleted(meeting.id);
-                  }
-                }} 
-                className="p-2 text-red-600 hover:bg-red-50 rounded-md" 
-                title="Delete Meeting"
-              >
->>>>>>> 7b3f6dd7
                 <Trash2 className="h-4 w-4" />
               </button>
             </div>
