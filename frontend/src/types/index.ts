export type LocationType = 'online' | 'onsite';

export interface Participant {
  id: string;
  name: string;
  email: string;
  availability: TimeSlot[];
}

export interface TimeSlot {
  start: Date;
  end: Date;
  isAvailable: boolean;
}

export interface Meeting {
  id: string;
  title: string;
  description: string;
  participants: Participant[];
  startTime: Date;
  endTime: Date;
  duration: number;
  status: 'scheduled' | 'confirmed' | 'cancelled' | 'rescheduled' | 'running' | 'completed' | 'polling';
  organizerEmail?: string;
  createdAt: Date;
  updatedAt: Date;
  metadata?: MeetingMetadata;
}

export interface MeetingFormData {
  title: string;
  description: string;
  participants: string[];
  startTime: string;
  endTime: string;
  preferredDate: string;
  preferredTimeSlots: TimeSlot[];
<<<<<<< HEAD
  durationMinutes: number;
  locationType: LocationType;
  roomId?: string;
  clientTimezone?: string;
  manualTimeMode?: boolean;
  selectedSuggestionStart?: string | null;
  pollPending?: boolean;
}

export interface MeetingMetadata {
  poll_id?: string;
  meeting_url?: string;
  google_event_id?: string;
  google_event_link?: string;
  location_type?: LocationType;
  room_id?: string;
  room_name?: string;
  room_capacity?: number;
  room_location?: string;
  room_features?: string[];
  [key: string]: any;
}

export interface AvailabilitySuggestion {
  start: string;
  end: string;
}

export interface Room {
  id: string;
  name: string;
  capacity: number;
  location: string;
  features: string[];
  notes?: string;
}

export interface RoomAvailability extends Room {
  is_available: boolean;
  conflicts: {
    meeting_id: string;
    title: string;
    start_time: string;
    end_time: string;
  }[];
=======
}

export interface Event {
  id: string;
  title: string;
  description?: string;
  startTime: Date;
  endTime: Date;
  location?: string;
  category?: string;
  status: 'scheduled' | 'rescheduled' | 'confirmed' | 'running' | 'cancelled' | 'completed';
  creatorEmail: string;
  createdAt: Date;
  updatedAt: Date;
  metadata?: Record<string, any>;
}

export interface EventFormData {
  title: string;
  description?: string;
  startTime: string;
  endTime: string;
  eventDate: string;
  location?: string;
  category?: string;
>>>>>>> 7b3f6dd7
}

export interface PollOption {
  id: string;
<<<<<<< HEAD
  start_time: string;
  end_time: string;
  votes: number;
=======
  text: string;
  votes: string[]; // List of voter emails
>>>>>>> 7b3f6dd7
}

export interface Poll {
  id: string;
<<<<<<< HEAD
  meeting_id: string;
  status: 'open' | 'closed';
  options: PollOption[];
  deadline?: string;
  winning_option_id?: string;
  viewer_vote_option_id?: string | null;
  is_deadline_passed?: boolean;
=======
  meetingId: string;
  question: string;
  options: PollOption[];
  creatorEmail: string;
  createdAt: Date;
  updatedAt: Date;
  isClosed: boolean;
}

export interface PollCreate {
  meetingId: string;
  question: string;
  options: string[]; // List of option texts
>>>>>>> 7b3f6dd7
}<|MERGE_RESOLUTION|>--- conflicted
+++ resolved
@@ -36,7 +36,6 @@
   endTime: string;
   preferredDate: string;
   preferredTimeSlots: TimeSlot[];
-<<<<<<< HEAD
   durationMinutes: number;
   locationType: LocationType;
   roomId?: string;
@@ -82,7 +81,24 @@
     start_time: string;
     end_time: string;
   }[];
-=======
+}
+
+export interface PollOption {
+  id: string;
+  start_time: string;
+  end_time: string;
+  votes: number;
+}
+
+export interface Poll {
+  id: string;
+  meeting_id: string;
+  status: 'open' | 'closed';
+  options: PollOption[];
+  deadline?: string;
+  winning_option_id?: string;
+  viewer_vote_option_id?: string | null;
+  is_deadline_passed?: boolean;
 }
 
 export interface Event {
@@ -108,32 +124,16 @@
   eventDate: string;
   location?: string;
   category?: string;
->>>>>>> 7b3f6dd7
 }
 
 export interface PollOption {
   id: string;
-<<<<<<< HEAD
-  start_time: string;
-  end_time: string;
-  votes: number;
-=======
   text: string;
   votes: string[]; // List of voter emails
->>>>>>> 7b3f6dd7
 }
 
 export interface Poll {
   id: string;
-<<<<<<< HEAD
-  meeting_id: string;
-  status: 'open' | 'closed';
-  options: PollOption[];
-  deadline?: string;
-  winning_option_id?: string;
-  viewer_vote_option_id?: string | null;
-  is_deadline_passed?: boolean;
-=======
   meetingId: string;
   question: string;
   options: PollOption[];
@@ -147,5 +147,4 @@
   meetingId: string;
   question: string;
   options: string[]; // List of option texts
->>>>>>> 7b3f6dd7
 }