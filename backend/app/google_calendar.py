--- conflicted
+++ resolved
@@ -17,18 +17,6 @@
     "openid",
     "https://www.googleapis.com/auth/userinfo.email",
     "https://www.googleapis.com/auth/userinfo.profile",
-<<<<<<< HEAD
-=======
-]
-
-# Scopes for user authentication (profile and email)
-# Note: Google automatically adds "openid" scope when using userinfo scopes
-AUTH_SCOPES = [
-    "openid",
-    "https://www.googleapis.com/auth/userinfo.profile",
-    "https://www.googleapis.com/auth/userinfo.email",
-    "https://www.googleapis.com/auth/calendar.events",
->>>>>>> 7339f709
 ]
 
 
